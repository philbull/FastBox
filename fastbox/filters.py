"""
Filters for data analysis, e.g. foreground filtering.
"""
import numpy as np
import pyccl as ccl
import pylab as plt
from numpy import fft
from scipy.optimize import curve_fit
from sklearn.decomposition import FastICA, NMF, KernelPCA
from lmfit import Minimizer, Parameters
from multiprocessing import Queue, Process

from .foregrounds import PointSourceModel, PlanckSkyModel


def mean_spectrum_filter(field):
    """
    Subtract the mean from each frequency slice.
    
    Parameters
    ----------
    field : array_like
        3D array containing the field that the filter will be applied to. 
        NOTE: This assumes that the 3rd axis of the array is frequency.
    
    Returns
    -------
    sub_field : array_like
        3D array containing the field with the mean at each frequency 
        subtracted.
    """
    # Calculate freq-freq covariance matrix
    d = field.reshape((-1, field.shape[-1])) # (Nxpix * Nypix, Nfreqs)
    
    # Calculate average spectrum (avg. over pixels, as a function of frequency)
    d_mean = np.mean(d, axis=0)[np.newaxis,:]
    x = d - d_mean # mean-subtracted data
    return x.reshape(field.shape)


def angular_bandpass_filter(field, kmin, kmax, d=1.):
    """
    Apply a top-hat bandpass filter to the field in each frequency channel 
    (i.e. each 2D slice) of a datacube.
    
    Parameters
    ----------
    field : array_like
        3D array containing the field that the filter will be applied to. 
        NOTE: This assumes that the 3rd axis of the array is frequency.
    
    kmin, kmax : array_like
        The Fourier wavenumbers defining the edges of the bandpass filter. The 
        units are defined by ``fft.fftfreq``. The bandpass filter is applied to 
        the magnitude of the 2D wavevector, k_perp = sqrt(k_x^2 + k_y^2).
    
    d : float, optional
        The pixel width parameter used by ``fft.fftfreq``. Default: 1.
    
    Returns
    -------
    filtered_field : array_like
        3D array containing the field with the angular bandpass filter applied.
    """
    # 2D FFT of field in transverse direction only
    field_k = np.fft.fftn(field, axes=[0,1])
    
    # Get frequencies
    kx = fft.fftfreq(field.shape[0], d=d)
    kx, ky = np.meshgrid(kx, kx)
    k = np.sqrt(kx**2. + ky**2.)
    
    # Filter frequencies that are out of range
    field_k[~np.logical_and(k >= kmin, k < kmax)] *= 0.
    return np.fft.ifftn(field_k, axes=[0,1])


def pca_filter(field, nmodes, fit_powerlaw=False, return_filter=False):
    """
    Apply a Principal Component Analysis (PCA) filter to a field. This 
    subtracts off functions in the frequency direction that correspond to the 
    highest SNR modes of the empirical frequency-frequency covariance.
    
    Note that the mean as a function of frequency (i.e. average over x and y 
    pixels for each frequency channel) is subtracted from the data before 
    calculating the PCA modes. The mean is then added back into the foreground 
    model at the end.
    
    See Sect. 3.2 of Alonso et al. [arXiv:1409.8667] for details.
    N.B. Proper inverse-noise weighting is not currently used.
    
    Parameters
    ----------
    field : array_like
        3D array containing the field that the filter will be applied to. 
        NOTE: This assumes that the 3rd axis of the array is frequency.
    
    nmodes : int
        Number of eigenmodes to filter out (modes are ordered by SNR).
    
    fit_powerlaw : bool, optional
        If True, fit a power-law to the mean as a function of frequency. This 
        may help prevent over-fitting of the mean relation. If False, the 
        simple mean as a function of frequency will be used. Default: False.
    
    return_filter : bool, optional
        Whether to also return the linear FG filter operator and coefficients. 
        Default: False.
    
    Returns
    -------
    cleaned_field : array_like
        Foreground-cleaned field.
    
    U_fg : array_like, optional
        Foreground operator, shape (Nfreq, Nmodes). Only returned if 
        `return_operator = True`.    
    
    fg_amps : array_like, optional
        Foreground mode amplitudes per pixel, shape (Nmodes, Npix). Only 
        returned if `return_operator = True`.
    """
    # Reshape field
    d = field.reshape((-1, field.shape[-1])).T # (Nfreqs, Nxpix * Nypix)
    
    # Calculate average spectrum (avg. over pixels, as a function of frequency)
    d_mean = np.mean(d, axis=-1)[:,np.newaxis]
    
    # Fit power law to the mean and subtract that instead
    # (FIXME: Needs to be tested more thoroughly)
    if fit_powerlaw:
        freqs = np.linspace(1., 10., d.shape[0])
        
        def fn(nu, amp, beta):
            return amp * (nu / nu[0])**beta
        
        p0 = [d_mean[0][0], -2.7]
        pfit, _ = curve_fit(fn, freqs, d_mean.flatten(), p0=p0)
        d_mean = fn(freqs, pfit[0], pfit[1])[:,np.newaxis] # use power-law fit instead
        
    # Calculate freq-freq covariance matrix
    x = d - d_mean
    cov = np.cov(x) # (Nfreqs x Nfreqs)
    
    # Do eigendecomposition of covariance matrix
    eigvals, eigvecs = np.linalg.eig(cov)
    
    # Sort by eigenvalue
    idxs = np.argsort(eigvals)[::-1] # reverse order (biggest eigenvalue first)
    eigvals = eigvals[idxs]
    eigvecs = eigvecs[:,idxs]
    
    # Construct foreground filter operator by keeping only nmodes eigenmodes
    U_fg = eigvecs[:,:nmodes] # (Nfreqs, Nmodes)
    
    # Calculate foreground amplitudes for each line of sight
    fg_amps = np.dot(U_fg.T, x) # (Nmodes, Npix)
    
    # Construct FG field and subtract from input data
    fg_field = np.dot(U_fg, fg_amps) + d_mean # Operator times amplitudes + mean
    fg_field = fg_field.T.reshape(field.shape)
    cleaned_field = field - fg_field
    
    # Return filtered field (and optionally the filter operator + amplitudes)
    if return_filter:
        return cleaned_field, U_fg, fg_amps
    else:
        return cleaned_field



def ica_filter(field, nmodes, return_filter=False, **kwargs_ica):
    """
    Apply an Independent Component Analysis (ICA) filter to a field. This 
    subtracts off functions in the frequency direction that correspond to the 
    highest SNR *statistically independent* modes of the empirical 
    frequency-frequency covariance.
    
    Uses `sklearn.decomposition.FastICA`. For more details, see:
    https://scikit-learn.org/stable/modules/generated/sklearn.decomposition.FastICA.html
    
    Parameters
    ----------
    field : array_like
        3D array containing the field that the filter will be applied to. 
        NOTE: This assumes that the 3rd axis of the array is frequency.
    
    nmodes : int
        Number of eigenmodes to filter out.
    
    return_filter : bool, optional
        Whether to also return the linear FG filter operator and coefficients. 
        Default: False.
    
    **kwargs_ica : dict, optional
        Keyword arguments for the `sklearn.decomposition.FastICA`
    
    Returns
    -------
    cleaned_field : array_like
        Foreground-cleaned field.
    
    transformer : sklearn.decomposition.FastICA instance, optional
        Contains the ICA filter. Only returned if `return_operator = True`. 
        To get the foreground model, you can do the following: 
            ```
            x = field - mean_field # shape (Npix, Nfreq)
            x_trans = transformer.fit_transform(x.T) # mode amplitudes per pixel
            x_fg = transformer.inverse_transform(x_trans).T # foreground model
            ```
    """
    # Subtract mean vs. frequency
    x = mean_spectrum_filter(field).reshape((-1, field.shape[-1])).T
    
    # Build ICA model and get amplitudes for each mode per pixel
    transformer = FastICA(n_components=nmodes, **kwargs_ica)
    x_trans = transformer.fit_transform(x.T)
    
    # Construct foreground operator
    x_fg = transformer.inverse_transform(x_trans).T
    
    # Subtract foreground operator
    x_clean = (x - x_fg).T.reshape(field.shape)
    
    # Return FG-subtracted data (and, optionally, the ICA filter instance)
    if return_filter:
        return x_clean, transformer
    else:
        return x_clean


def kernel_pca_filter(field, nmodes, return_filter=False, **kwargs_pca):
    """
    Apply a Kernel Principal Component Analysis (KPCA) filter to a field. This 
    subtracts off functions in the frequency direction that correspond to the 
    highest SNR modes of the empirical frequency-frequency covariance, with 
    some non-linear weighting by a specified kernel.
    
    (WARNING: Can use a lot of memory)

    Uses `sklearn.decomposition.KernelPCA`. For more details, see:
    https://scikit-learn.org/stable/modules/generated/sklearn.decomposition.KernelPCA.html

    Parameters
    ----------
    field : array_like
        3D array containing the field that the filter will be applied to. 
        NOTE: This assumes that the 3rd axis of the array is frequency.

    nmodes : int
        Number of eigenmodes to filter out (modes are ordered by SNR).

    return_filter : bool, optional
        Whether to also return the linear FG filter operator and coefficients. 
        Default: False.

    **kwargs_pca : dict, optional
        Keyword arguments for the `sklearn.decomposition.KernelPCA`

    Returns
    -------
    cleaned_field : array_like
        Foreground-cleaned field.

    transformer : sklearn.decomposition.KernelPCA instance, optional
        Contains the PCA filter. Only returned if `return_operator = True`. 
        To get the foreground model, you can do the following: 
            ```
            x = field - mean_field # shape (Npix, Nfreq)
            x_trans = transformer.fit_transform(x.T) # mode amplitudes per pixel
            x_fg = transformer.inverse_transform(x_trans).T # foreground model
            ```
    """
    # Subtract mean vs. frequency
    x = mean_spectrum_filter(field).reshape((-1, field.shape[-1])).T

    # Build PCA model and get amplitudes for each mode per pixel
    transformer = KernelPCA(n_components=nmodes, fit_inverse_transform=True, **kwargs_pca)
    x_trans = transformer.fit_transform(x.T)
    
    # Manually perform inverse transform, using the remaining eigenmode with 
    # the smallest eigenvalue
    X = transformer.alphas_[:,-1:] * np.sqrt(transformer.lambdas_[-1:]) # = x_trans
    K = transformer._get_kernel(X, transformer.X_transformed_fit_[:,-1:])
    n_samples = transformer.X_transformed_fit_.shape[0]
    K.flat[::n_samples + 1] += transformer.alpha
    x_clean = np.dot(K, transformer.dual_coef_).reshape(field.shape)
    
    # Return FG-subtracted data (and, optionally, the PCA filter instance)
    if return_filter:
        return x_clean, transformer
    else:
        return x_clean


def kernel_pca_filter_legacy(field, nmodes, return_filter=False, **kwargs_pca):
    """
    Apply a Kernel Principal Component Analysis (KPCA) filter to a field. This 
    subtracts off functions in the frequency direction that correspond to the 
    highest SNR modes of the empirical frequency-frequency covariance, with 
    some non-linear weighting by a specified kernel.
    
    NOTE: The sklearn KernelPCA function changed behaviour sometime after 
    v.0.22, so this function doesn't seem to work very well any more.
    
    (WARNING: Can use a lot of memory)

    Uses `sklearn.decomposition.KernelPCA`. For more details, see:
    https://scikit-learn.org/stable/modules/generated/sklearn.decomposition.KernelPCA.html

    Parameters
    ----------
    field : array_like
        3D array containing the field that the filter will be applied to. 
        NOTE: This assumes that the 3rd axis of the array is frequency.

    nmodes : int
        Number of eigenmodes to filter out (modes are ordered by SNR).

    return_filter : bool, optional
        Whether to also return the linear FG filter operator and coefficients. 
        Default: False.

    **kwargs_pca : dict, optional
        Keyword arguments for the `sklearn.decomposition.KernelPCA`

    Returns
    -------
    cleaned_field : array_like
        Foreground-cleaned field.

    transformer : sklearn.decomposition.KernelPCA instance, optional
        Contains the PCA filter. Only returned if `return_operator = True`. 
        To get the foreground model, you can do the following: 
            ```
            x = field - mean_field # shape (Npix, Nfreq)
            x_trans = transformer.fit_transform(x.T) # mode amplitudes per pixel
            x_fg = transformer.inverse_transform(x_trans).T # foreground model
            ```
    """
    # Subtract mean vs. frequency
    x = mean_spectrum_filter(field).reshape((-1, field.shape[-1])).T

    # Build PCA model and get amplitudes for each mode per pixel
    transformer = KernelPCA(n_components=nmodes, fit_inverse_transform=True, **kwargs_pca)
    x_trans = transformer.fit_transform(x.T)

    # Construct foreground operator
    x_fg = transformer.inverse_transform(x_trans).T

    # Subtract foreground operator
    x_clean = (x - x_fg).T.reshape(field.shape)

    # Return FG-subtracted data (and, optionally, the PCA filter instance)
    if return_filter:
        return x_clean, transformer
    else:
        return x_clean


def nmf_filter(field, nmodes, return_filter=False, **kwargs_nmf):
    """
    Apply a Non-Negative Matrix Factorisation (NMF) filter to a field. This 
    finds two non-negative matrices whose product approximates the (strictly 
    non-negative) input signal. 

    Uses `sklearn.decomposition.NMF`. For more details, see:
    https://scikit-learn.org/stable/modules/generated/sklearn.decomposition.NMF.html

    Parameters
    ----------
    field : array_like
        3D array containing the field that the filter will be applied to. 
        NOTE: This assumes that the 3rd axis of the array is frequency.

    nmodes : int
        Number of eigenmodes to filter out.

    return_filter : bool, optional
        Whether to also return the linear FG filter operator and coefficients. 
        Default: False.

    **kwargs_nmf : dict, optional
        Keyword arguments for the `sklearn.decomposition.NMF`

    Returns
    -------
    cleaned_field : array_like
        Foreground-cleaned field.

    transformer : sklearn.decomposition.NMF instance, optional
        Contains the NMF filter. Only returned if `return_operator = True`. 
        To get the foreground model, you can do the following: 
            ```
            x = field - mean_field # shape (Npix, Nfreq)
            x_trans = transformer.fit_transform(x.T) # mode amplitudes per pixel
            x_fg = transformer.inverse_transform(x_trans).T # foreground model
            ```
    """
    # Calculate freq-freq covariance matrix
    d = field.reshape((-1, field.shape[-1])).T # (Nfreqs, Nxpix * Nypix)

    # Calculate average spectrum (avg. over pixels, as a function of frequency)
    d_mean = np.mean(d, axis=-1)[:,np.newaxis]
    x = d

    # Build NMF model and get amplitudes for each mode per pixel
    transformer = NMF(n_components=nmodes, **kwargs_nmf)
    x_trans = transformer.fit_transform(x.T)

    # Construct foreground operator
    x_fg = transformer.inverse_transform(x_trans).T

    # Subtract foreground operator
    x_clean = (x - x_fg).T.reshape(field.shape)

    # Return FG-subtracted data (and, optionally, the NMF filter instance)
    if return_filter:
        return x_clean, transformer
    else:
        return x_clean



<<<<<<< HEAD
class LSQfitting(object):

    def __init__(self, box):
        """Perform a least-squares model fit on a data cube.
        
        Uses a synchrotron-like power law model for the component to be removed.

        Parameters
        ----------
        box : CosmoBox
            Object containing a simulation box.
        """
        self.box = box
    
    
    def resid_synch(self, params, freqs, data, **kwargs):
        """Synchrotron model residuals.
        
        Parameters
        ----------
        
        """
        freqS = kwargs['freqS']
        noise = kwargs['noise']
        betaS = params['betaS']
        ampS = params['ampS']
    
        x_ghz = np.array(freqs)
        tot = ampS * (x_ghz / freqS) ** (betaS)
        weights = 1./noise**2
        return weights * (tot - data)
    
    
    def do_loop(self, ii, bits, data, noise, freqs, bsval, syamp, ffamp, mod, 
                bidea, freeind, queue):
        """."""
        nfreqs = freqs.size
        star = bits[ii]
        enl = bits[ii+1]

        for xno in range(star, enl):

            tval = data[xno, :]
            noval = noise[xno, :]
            bgu = bidea[xno]
        
            kwsdict = {'noise':noval, 'freqS':freqs[0]}
            params = Parameters()
            params.add('betaS', value=bgu, min=bgu*1.1, max=bgu*0.9)
            params.add('ampS', value=tval[0]*0.9, min=tval[0]*0.5, max=tval[0]*1.5)
 
            resultpre = Minimizer(self.resid_synch, params, fcn_args=(freqs, tval), fcn_kws=kwsdict)
            result = resultpre.minimize('least_sqaures')
            val_dic = result.params

            bsval[xno] = np.array(val_dic["betaS"])
    
            #getting amps from fitted specs
            specs = np.zeros((nfreqs, 2))
            specs[:, 0] = (freqs / freqs[0]) ** np.array(val_dic["betaS"])
            specs[:, 1] = (freqs / freqs[0]) ** np.array(freeind)
    
            num = np.dot(specs.T, tval)
            denom = np.linalg.inv(np.dot(specs.T, specs))
            amps = np.dot(num, denom)
        
            syamp[xno] = amps[0]
            ffamp[xno] = amps[1]
        
            mod[xno,:] = np.dot(amps, specs.T)

        queue.put([bsval[star:enl], syamp[star:enl], ffamp[star:enl], 
                   mod[star:enl, :], star, enl])
    
    
    def run_fit(self, psm, maps, freqs, numpix, tpsmean, freeind):
        """Perform a fit to the data.
        
        Parameters
        ----------
        psm : PlanckSkyModel instance
            Instance of the PlanckSkyModel from the ``fastbox.foregrounds`` 
            module.
        
        maps : array_like
            Data cube.
        
        freqs : array_like
            Frequencies.
        """
        nfreqs = freqs.size
    
        # Noise maps; assumes noise is at the level of free-free emission
        _, free_amp, _ = psm.synch_freefree_maps(ref_freq=900., free_idx=freeind)
        sigma = np.std(free_amp)
        sigmas = sigma * (freqs/900.)**(freeind)
        noise = np.array([np.random.normal(loc=0.0, scale=sigmas[i], size=numpix) 
                          for i in range(nfreqs)])
        
        # Subtract mean point source temp. from data
        data = maps.reshape(numpix, nfreqs)- tpsmean.reshape(nfreqs, 1).T
        
        # Set initial parameter values in each angular pixel
        bsval = np.zeros((numpix))
        syamp = np.zeros((numpix))
        ffamp = np.zeros((numpix))
        mod = np.zeros(( numpix, nfreqs))

        bput = np.log(data[:,3] / data[:,0]) / np.log(freqs[3] / freqs[0])
        
        # Create parallel jobs
        queue = Queue()
        bits = np.linspace(0, numpix, 8).astype('int')
        processes = [Process(target=self.do_loop, 
                             args=(intv, bits, data, noise.T, freqs, bsval, \
                                   syamp, ffamp, mod, bput, freeind, queue)) 
                     for intv in range(8-1)]
        
        # Start processes
        for p in processes:
            p.start()
        for p in processes:
            result = queue.get()
            syamp[result[4]:result[5]] = result[1]
            bsval[result[4]:result[5]] = result[0]
            ffamp[result[4]:result[5]] = result[2]
            mod[result[4]:result[5], :] = result[3]
        for p in processes:
            p.join()
        
        # Clean up and return residual
        del queue, p, result
        return data - mod, bsval
    
    
    def give_hest(self, T_obs, freeind, psaveind, flux_cutoff, indspread, redshift=None):
        """
        
        """
        # Frequencies and angular coordinates
        freqs = self.box.freq_array(redshift=redshift) # MHz
        ang_x, ang_y = self.box.pixel_array(redshift=redshift)
        xside = ang_x.size
        yside = ang_y.size
        
        # Build model of the mean point source temperature vs frequency
        psmodel = PointSourceModel(self.box)
        _, tpsmean = psmodel.construct_cube(flux_cutoff=flux_cutoff, 
                                            beta=psaveind, 
                                            delta_beta=freeind)
        
        # Run fit
        res, spec = self.run_fit(T_obs, freqs, xside*yside, tpsmean, freeind)
        residual = res.reshape(freqs.size, xside, yside)
        bspec = spec.reshape(xside, yside)
        
        return residual, bspec
=======
def bandpower_pca_filter(field, nbands, modes):
    """
    Generate a series of bandpass-filtered datacubes and then PCA filter each 
    of them. The number of modes subtracted can be chosen separately for each 
    sub-band.
    
    N.B. The bandpass filters are contiguous top-hat filters of equal width in 
    Fourier space.
    
    Parameters
    ----------
    field : array_like
        3D array containing the field that the filter will be applied to. 
        NOTE: This assumes that the 3rd axis of the array is frequency.
        
    nbands : int
        How many sub-bands to divide the band into.
    
    nmodes : array_like or int
        Number of eigenmodes to filter out in each sub-band.
        This can be an array with a value per sub-band, 
        or a single integer for all bands.
    
    Returns
    -------
    cleaned_field : array_like
        Foreground-cleaned field.
    """
    # Expand modes array if needed
    if isinstance(modes, (int, np.integer)):
        modes = modes * np.ones(nbands, dtype=int)
        
    # Check for correct number of modes/bin edges
    assert nbands == len(modes), \
        "len(modes) must equal nbands"
    
    # Get min/max frequencies and use to define the sub-bands
    kx = fft.fftfreq(field.shape[0], d=1.)
    kx, ky = np.meshgrid(kx, kx)
    k = np.sqrt(kx**2. + ky**2.)
    band_edges = np.linspace(np.min(k), np.max(k), nbands+1)
    
    # Mean-subtracted field
    x = mean_spectrum_filter(field)
    
    # Loop over bands
    bpf_cleaned = 0
    for i in range(len(band_edges)-1):
        # Apply bandpass filter
        bpf_cube = angular_bandpass_filter(x, 
                                           kmin=band_edges[i], 
                                           kmax=band_edges[i+1])
        
        # Apply PCA cleaning
        _bpf_cleaned = fastbox.filters.pca_filter(bpf_cube, 
                                                  nmodes=modes[i], 
                                                  return_filter=False)
        bpf_cleaned += _bpf_cleaned
    return bpf_cleaned

>>>>>>> 3f6db976
<|MERGE_RESOLUTION|>--- conflicted
+++ resolved
@@ -421,8 +421,67 @@
         return x_clean
 
 
-
-<<<<<<< HEAD
+def bandpower_pca_filter(field, nbands, modes):
+    """
+    Generate a series of bandpass-filtered datacubes and then PCA filter each 
+    of them. The number of modes subtracted can be chosen separately for each 
+    sub-band.
+    
+    N.B. The bandpass filters are contiguous top-hat filters of equal width in 
+    Fourier space.
+    
+    Parameters
+    ----------
+    field : array_like
+        3D array containing the field that the filter will be applied to. 
+        NOTE: This assumes that the 3rd axis of the array is frequency.
+        
+    nbands : int
+        How many sub-bands to divide the band into.
+    
+    nmodes : array_like or int
+        Number of eigenmodes to filter out in each sub-band.
+        This can be an array with a value per sub-band, 
+        or a single integer for all bands.
+    
+    Returns
+    -------
+    cleaned_field : array_like
+        Foreground-cleaned field.
+    """
+    # Expand modes array if needed
+    if isinstance(modes, (int, np.integer)):
+        modes = modes * np.ones(nbands, dtype=int)
+        
+    # Check for correct number of modes/bin edges
+    assert nbands == len(modes), \
+        "len(modes) must equal nbands"
+    
+    # Get min/max frequencies and use to define the sub-bands
+    kx = fft.fftfreq(field.shape[0], d=1.)
+    kx, ky = np.meshgrid(kx, kx)
+    k = np.sqrt(kx**2. + ky**2.)
+    band_edges = np.linspace(np.min(k), np.max(k), nbands+1)
+    
+    # Mean-subtracted field
+    x = mean_spectrum_filter(field)
+    
+    # Loop over bands
+    bpf_cleaned = 0
+    for i in range(len(band_edges)-1):
+        # Apply bandpass filter
+        bpf_cube = angular_bandpass_filter(x, 
+                                           kmin=band_edges[i], 
+                                           kmax=band_edges[i+1])
+        
+        # Apply PCA cleaning
+        _bpf_cleaned = fastbox.filters.pca_filter(bpf_cube, 
+                                                  nmodes=modes[i], 
+                                                  return_filter=False)
+        bpf_cleaned += _bpf_cleaned
+    return bpf_cleaned
+
+
 class LSQfitting(object):
 
     def __init__(self, box):
@@ -580,65 +639,4 @@
         bspec = spec.reshape(xside, yside)
         
         return residual, bspec
-=======
-def bandpower_pca_filter(field, nbands, modes):
-    """
-    Generate a series of bandpass-filtered datacubes and then PCA filter each 
-    of them. The number of modes subtracted can be chosen separately for each 
-    sub-band.
-    
-    N.B. The bandpass filters are contiguous top-hat filters of equal width in 
-    Fourier space.
-    
-    Parameters
-    ----------
-    field : array_like
-        3D array containing the field that the filter will be applied to. 
-        NOTE: This assumes that the 3rd axis of the array is frequency.
-        
-    nbands : int
-        How many sub-bands to divide the band into.
-    
-    nmodes : array_like or int
-        Number of eigenmodes to filter out in each sub-band.
-        This can be an array with a value per sub-band, 
-        or a single integer for all bands.
-    
-    Returns
-    -------
-    cleaned_field : array_like
-        Foreground-cleaned field.
-    """
-    # Expand modes array if needed
-    if isinstance(modes, (int, np.integer)):
-        modes = modes * np.ones(nbands, dtype=int)
-        
-    # Check for correct number of modes/bin edges
-    assert nbands == len(modes), \
-        "len(modes) must equal nbands"
-    
-    # Get min/max frequencies and use to define the sub-bands
-    kx = fft.fftfreq(field.shape[0], d=1.)
-    kx, ky = np.meshgrid(kx, kx)
-    k = np.sqrt(kx**2. + ky**2.)
-    band_edges = np.linspace(np.min(k), np.max(k), nbands+1)
-    
-    # Mean-subtracted field
-    x = mean_spectrum_filter(field)
-    
-    # Loop over bands
-    bpf_cleaned = 0
-    for i in range(len(band_edges)-1):
-        # Apply bandpass filter
-        bpf_cube = angular_bandpass_filter(x, 
-                                           kmin=band_edges[i], 
-                                           kmax=band_edges[i+1])
-        
-        # Apply PCA cleaning
-        _bpf_cleaned = fastbox.filters.pca_filter(bpf_cube, 
-                                                  nmodes=modes[i], 
-                                                  return_filter=False)
-        bpf_cleaned += _bpf_cleaned
-    return bpf_cleaned
-
->>>>>>> 3f6db976
+
